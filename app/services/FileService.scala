package services

import akka.Done
import akka.stream.scaladsl._
import anorm._
import aplus.macros.Macros
import cats.syntax.all._
import cats.data.EitherT
import helper.Crypto
import helper.StringHelper.normalizeNFKC
import java.nio.file.{Files, Path, Paths}
import java.time.{Instant, ZonedDateTime}
import java.util.UUID
import javax.inject.{Inject, Singleton}
import models.{Error, EventType, FileMetadata, User}
import models.dataModels.FileMetadataRow
import modules.AppConfig
import net.scalytica.clammyscan.streams.{ClamError, ClamIO, FileOk, VirusFound}
import play.api.mvc.Request
import play.api.libs.concurrent.{ActorSystemProvider, MaterializerProvider}
import play.api.db.Database
import scala.concurrent.{ExecutionContext, Future}
import scala.util.{Success, Try}

@Singleton
class FileService @Inject() (
    config: AppConfig,
<<<<<<< HEAD
    configuration: Configuration,
=======
>>>>>>> e39dc840
    db: Database,
    eventService: EventService,
    materializer: MaterializerProvider,
    notificationsService: NotificationService,
    system: ActorSystemProvider
)(implicit ec: ExecutionContext) {
  implicit val actorSystem = system.get

  val clamIo = ClamIO(
    config.clamAvHost,
    config.clamAvPort,
    config.clamAvTimeout,
    // maxBytes = 10M
    10000000
  )

  // Play is supposed to give us temporary files here
  def saveFiles(
      pathsWithFilenames: List[(Path, String)],
      document: FileMetadata.Attached,
      uploader: User
  )(implicit
      request: Request[_]
  ): Future[Either[Error, List[FileMetadata]]] = {
    val result: EitherT[Future, Error, List[(Path, FileMetadata)]] = pathsWithFilenames.traverse {
      case (path, filename) =>
        val id = UUID.randomUUID()
        EitherT
          .fromEither[Future](
            Crypto.EncryptedField
              .fromPlainText(
                normalizeNFKC(filename),
                FileMetadata.filenameAAD(id),
                config.fieldEncryptionKeys
              )
              .toEither
              .left
              .map(error =>
                Error.MiscException(
                  EventType.FieldEncryptionError,
                  s"Impossible de chiffrer le nom de fichier pour $document",
                  error,
                  none
                )
              )
          )
          .flatMap { filename =>
            val metadata = FileMetadata(
              id = id,
              uploadDate = Instant.now(),
              filename = filename,
              filesize = path.toFile.length().toInt,
              status = FileMetadata.Status.Scanning,
              attached = document,
            )
            EitherT(insertMetadata(metadata)).map(_ => (path, metadata))
          }
    }

    // Scan in background, only on success, and sequentially
    result.value.foreach {
      case Right(metadataList) =>
        scanFilesBackground(metadataList, uploader)
      case _ =>
    }

    result.map(_.map { case (_, metadata) => metadata }).value
  }

  def fileMetadata(fileId: UUID): Future[Either[Error, Option[(Path, FileMetadata)]]] =
    byId(fileId).map(
      _.map(_.map(metadata => (Paths.get(s"${config.filesPath}/$fileId"), metadata)))
    )

  private def scanFilesBackground(metadataList: List[(Path, FileMetadata)], uploader: User)(implicit
      request: Request[_]
  ): Future[Done] =
    // sequential => parallelism = 1
    Source
      .fromIterator(() => metadataList.iterator)
      .mapAsync(1) { case (path, metadata) =>
        val sink = clamIo.scan(metadata.id.toString)
        val scanResult: Future[Either[Error, Unit]] =
          if (config.clamAvIsEnabled)
            FileIO
              .fromPath(path)
              .toMat(sink)(Keep.right)
              .run()
              .flatMap { clamResult =>
                val status = clamResult match {
                  case FileOk =>
                    eventService.logSystem(
                      EventType.FileAvailable,
                      s"Aucun virus détecté par ClamAV dans le fichier ${metadata.id}"
                    )
                    val fileDestination = Paths.get(s"${config.filesPath}/${metadata.id}")
                    Files.copy(path, fileDestination)
                    Files.deleteIfExists(path)
                    FileMetadata.Status.Available
                  case VirusFound(message) =>
                    eventService.logSystem(
                      EventType.FileQuarantined,
                      s"Signature de virus détectée par ClamAV dans le fichier ${metadata.id}: " +
                        message
                    )
                    Files.deleteIfExists(path)
                    FileMetadata.Status.Quarantined
                  case error: ClamError =>
                    eventService.logSystem(
                      EventType.FileScanError,
                      s"Erreur de ClamAV pour le fichier ${metadata.id}: ${error.message}"
                    )
                    Files.deleteIfExists(path)
                    FileMetadata.Status.Error
                }
                notificationsService.fileUploadStatus(metadata.attached, status, uploader)
                updateStatus(metadata.id, status)
              }
          else {
            eventService.logSystem(
              EventType.FileAvailable,
              s"Le fichier ${metadata.id} est disponible. ClamAV est désactivé. " +
                "Aucun scan n'a été effectué"
            )
            val fileDestination = Paths.get(s"${config.filesPath}/${metadata.id}")
            Files.copy(path, fileDestination)
            Files.deleteIfExists(path)
            updateStatus(metadata.id, FileMetadata.Status.Available)
          }

        scanResult
          .map {
            case Right(_) => ()
            case Left(error) =>
              eventService.logErrorNoUser(error)
              Files.deleteIfExists(path)
              val status = FileMetadata.Status.Error
              updateStatus(metadata.id, status)
                .foreach(_.left.foreach(e => eventService.logErrorNoUser(e)))
          }
          .recover { case error =>
            eventService.logSystem(
              EventType.FileScanError,
              s"Erreur lors de la recherche de virus dans le fichier ${metadata.id}",
              underlyingException = Some(error)
            )
            Files.deleteIfExists(path)
            val status = FileMetadata.Status.Error
            updateStatus(metadata.id, status)
              .foreach(_.left.foreach(e => eventService.logErrorNoUser(e)))
            notificationsService.fileUploadStatus(metadata.attached, status, uploader)
          }
      }
      .run()
      .recover { case error =>
        eventService.logSystem(
          EventType.FileScanError,
          s"Erreur imprévue (bug) durant la recherche de virus dans les fichiers " +
            metadataList.map { case (_, metadata) => metadata.id },
          underlyingException = Some(error)
        )
        Done
      }

  private val (fileMetadataRowParser, tableFields) = Macros.parserWithFields[FileMetadataRow](
    "id",
    "upload_date",
    "filename",
    "filesize",
    "status",
    "application_id",
    "answer_id"
  )

  private val fieldsInSelect: String = tableFields.mkString(", ")

  private def byId(fileId: UUID): Future[Either[Error, Option[FileMetadata]]] =
    Future(
      Try(
        db.withConnection { implicit connection =>
          SQL(s"""SELECT $fieldsInSelect FROM file_metadata WHERE id = {fileId}::uuid""")
            .on("fileId" -> fileId)
            .as(fileMetadataRowParser.singleOpt)
        }
      ).toEither.left
        .map(e =>
          Error.SqlException(
            EventType.FileMetadataError,
            s"Impossible de chercher la metadata de fichier $fileId",
            e,
            none
          )
        )
        .flatMap {
          case None => none.asRight
          case Some(row) =>
            row.toFileMetadata match {
              case None =>
                Error
                  .Database(
                    EventType.FileMetadataError,
                    s"Ligne invalide en BDD pour la metadata de fichier ${row.id} [" +
                      s"upload_date ${row.uploadDate}" +
                      s"filesize ${row.filesize}" +
                      s"status ${row.status}" +
                      s"application_id ${row.applicationId}" +
                      s"answer_id ${row.answerId}" +
                      "]",
                    none
                  )
                  .asLeft
              case Some(metadata) => metadata.some.asRight
            }
        }
    )

  def byApplicationId(applicationId: UUID): Future[Either[Error, List[FileMetadata]]] =
    Future(
      Try(
        db.withConnection { implicit connection =>
          SQL(
            s"""SELECT $fieldsInSelect FROM file_metadata WHERE application_id = {applicationId}::uuid"""
          )
            .on("applicationId" -> applicationId)
            .as(fileMetadataRowParser.*)
        }
      ).toEither.left
        .map(e =>
          Error.SqlException(
            EventType.FileMetadataError,
            s"Impossible de chercher les fichiers de la demande $applicationId",
            e,
            none
          )
        )
        .map(_.flatMap(_.toFileMetadata))
    )

  def byAnswerId(answerId: UUID): Future[Either[Error, List[FileMetadata]]] =
    Future(
      Try(
        db.withConnection { implicit connection =>
          SQL(s"""SELECT $fieldsInSelect FROM file_metadata WHERE answer_id = {answerId}::uuid""")
            .on("answerId" -> answerId)
            .as(fileMetadataRowParser.*)
        }
      ).toEither.left
        .map(e =>
          Error.SqlException(
            EventType.FileMetadataError,
            s"Impossible de chercher les fichiers de la réponse $answerId",
            e,
            none
          )
        )
        .map(_.flatMap(_.toFileMetadata))
    )

  def deleteBefore(beforeDate: Instant): Future[Unit] = {
    def logException(exception: Throwable) =
      eventService.logNoRequest(
        EventType.FileDeletionError,
        s"Erreur lors de la suppression d'un fichier",
        underlyingException = exception.some
      )

    before(beforeDate)
      .map(
        _.fold(
          e => eventService.logErrorNoRequest(e),
          files => {
            Source
              .fromIterator(() => files.iterator)
              .mapAsync(1) { metadata =>
                val path = Paths.get(s"${config.filesPath}/${metadata.id}")
                Files.deleteIfExists(path)
                updateStatus(metadata.id, FileMetadata.Status.Expired)
                  .map(_.fold(e => eventService.logErrorNoRequest(e), identity))
              }
              .recover(logException _)
              .runWith(Sink.ignore)
              .foreach(_ =>
                eventService.logNoRequest(
                  EventType.FilesDeletion,
                  s"Fin de la suppression des fichiers avant $beforeDate"
                )
              )
          },
        )
      )
      .recover { case error =>
        logException(error)
      }
  }

  def wipeFilenames(retentionInMonths: Long): Future[Either[Error, Int]] =
    Future(
      Try(
        db.withConnection { implicit connection =>
          val before = ZonedDateTime.now().minusMonths(retentionInMonths)
          SQL(s"""UPDATE file_metadata
                  SET filename = 'fichier-non-existant'
                  WHERE upload_date < {before}
                  AND filename != 'fichier-non-existant'""")
            .on("before" -> before)
            .executeUpdate()
        }
      ).toEither.left
        .map(e =>
          Error.SqlException(
            EventType.FileMetadataError,
            s"Impossible de supprimer les noms de fichiers",
            e,
            none
          )
        )
    )

  private def before(beforeDate: Instant): Future[Either[Error, List[FileMetadata]]] =
    Future(
      Try(
        db.withConnection { implicit connection =>
          SQL(s"""SELECT $fieldsInSelect FROM file_metadata WHERE upload_date < {beforeDate}""")
            .on("beforeDate" -> beforeDate)
            .as(fileMetadataRowParser.*)
        }
      ).toEither.left
        .map(e =>
          Error.SqlException(
            EventType.FileMetadataError,
            s"Impossible de chercher les fichiers de avant $beforeDate",
            e,
            none
          )
        )
        .map(_.flatMap(_.toFileMetadata))
    )

  private def insertMetadata(metadata: FileMetadata): Future[Either[Error, Unit]] =
    Future(
      Try {
        val row = FileMetadataRow.fromFileMetadata(metadata)
        db.withConnection { implicit connection =>
          SQL"""
            INSERT INTO file_metadata (
              id,
              upload_date,
              filename,
              filesize,
              status,
              application_id,
              answer_id
            ) VALUES (
              ${row.id}::uuid,
              ${row.uploadDate},
              ${row.filename},
              ${row.filesize},
              ${row.status},
              ${row.applicationId}::uuid,
              ${row.answerId}::uuid
            )""".executeUpdate()
        }
      }.toEither.left
        .map(e =>
          Error.SqlException(
            EventType.FileMetadataError,
            s"Impossible d'enregistrer la metadata de fichier ${metadata.id} " +
              s"[document ${metadata.attached} ; " +
              s"taille ${metadata.filesize} ; status ${metadata.status}]",
            e,
            none
          )
        )
        .flatMap { numOfRows =>
          if (numOfRows === 1) ().asRight
          else
            Error
              .Database(
                EventType.FileMetadataError,
                s"Nombre incorrect de lignes ($numOfRows) lors de l'ajout " +
                  s"de la préinscription de la metadata de fichier ${metadata.id} " +
                  s"[document ${metadata.attached} ; " +
                  s"taille ${metadata.filesize} ; status ${metadata.status}]",
                none
              )
              .asLeft
        }
    )

  private def updateStatus(id: UUID, status: FileMetadata.Status): Future[Either[Error, Unit]] =
    Future(
      Try {
        val rawStatus = FileMetadataRow.statusFromFileMetadata(status)
        db.withConnection { implicit connection =>
          SQL"""
            UPDATE file_metadata
            SET status = $rawStatus
            WHERE id = $id::uuid
            """.executeUpdate()
        }
      }.toEither.left
        .map(e =>
          Error.SqlException(
            EventType.FileMetadataError,
            s"Impossible de mettre le status $status sur la metadata de fichier $id",
            e,
            none
          )
        )
        .flatMap { numOfRows =>
          if (numOfRows === 1) ().asRight
          else
            Error
              .Database(
                EventType.FileMetadataError,
                s"Nombre incorrect de lignes modifiées ($numOfRows) " +
                  s"lors de la mise à jour du status $status de la metadata $id",
                none
              )
              .asLeft
        }
    )

}<|MERGE_RESOLUTION|>--- conflicted
+++ resolved
@@ -25,10 +25,6 @@
 @Singleton
 class FileService @Inject() (
     config: AppConfig,
-<<<<<<< HEAD
-    configuration: Configuration,
-=======
->>>>>>> e39dc840
     db: Database,
     eventService: EventService,
     materializer: MaterializerProvider,
