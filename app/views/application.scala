--- conflicted
+++ resolved
@@ -1,12 +1,8 @@
 package views
 
 import cats.syntax.all._
-<<<<<<< HEAD
-import controllers.routes.ApplicationController
+import controllers.routes.{ApplicationController, Assets}
 import helper.Crypto.{EncryptedField, KeySet}
-=======
-import controllers.routes.{ApplicationController, Assets}
->>>>>>> e5c08c87
 import helpers.forms.CSRFInput
 import java.util.UUID
 import models.{Answer, Application, Area, Authorization, FileMetadata, User, UserGroup}
@@ -25,40 +21,14 @@
       currentUserRights: Authorization.UserRights,
       config: AppConfig,
   ): Frag = {
-<<<<<<< HEAD
-    val isAuthorized =
-      Authorization.applicationFileCanBeShowed(config.filesExpirationInDays)(application)(
-        currentUser.id,
-        currentUserRights
-      )
     val daysRemaining =
       Application.filesAvailabilityLeftInDays(config.filesExpirationInDays)(application)
     frag(
-      // Legacy
-      application.files.map { case (filename, _) =>
-        fileLink(
-          isAuthorized,
-          ApplicationController.applicationFile(application.id, filename).url,
-          EncryptedField.fromCipherText(
-            filename,
-            FileMetadata.filenameAAD(UUID.fromString("dummy"))
-          ),
-          daysRemaining,
-          application.creatorUserName,
-          "",
-          None,
-          config
-        )
-      }.toList,
-=======
-    val daysRemaining = Application.filesAvailabilityLeftInDays(fileExpiryDayCount)(application)
-    frag(
->>>>>>> e5c08c87
       files
         .filter(_.attached.isApplication)
         .map(file =>
           fileLink(
-            Authorization.fileCanBeShowed(fileExpiryDayCount)(file.attached, application)(
+            Authorization.fileCanBeShowed(config.filesExpirationInDays)(file.attached, application)(
               currentUser.id,
               currentUserRights
             ),
@@ -66,7 +36,7 @@
             daysRemaining,
             application.creatorUserName,
             "",
-            Some(file.status),
+            file.status,
             config
           )
         )
@@ -81,40 +51,13 @@
       currentUserRights: Authorization.UserRights,
       config: AppConfig,
   ): Frag = {
-<<<<<<< HEAD
-    val isAuthorized =
-      Authorization.answerFileCanBeShowed(config.filesExpirationInDays)(application, answer.id)(
-        currentUser.id,
-        currentUserRights
-      )
     val daysRemaining = Answer.filesAvailabilityLeftInDays(config.filesExpirationInDays)(answer)
     frag(
-      // Legacy
-      answer.files
-        .getOrElse(Map.empty)
-        .map { case (filename, _) =>
-          fileLink(
-            isAuthorized,
-            ApplicationController.answerFile(application.id, answer.id, filename).url,
-            EncryptedField
-              .fromCipherText(filename, FileMetadata.filenameAAD(UUID.fromString("dummy"))),
-            daysRemaining,
-            answer.creatorUserName,
-            "mdl-cell mdl-cell--12-col typography--text-align-center",
-            None,
-            config
-          )
-        }
-        .toList,
-=======
-    val daysRemaining = Answer.filesAvailabilityLeftInDays(fileExpiryDayCount)(answer)
-    frag(
->>>>>>> e5c08c87
       files
         .filter(_.attached.answerIdOpt === answer.id.some)
         .map(file =>
           fileLink(
-            Authorization.fileCanBeShowed(fileExpiryDayCount)(file.attached, application)(
+            Authorization.fileCanBeShowed(config.filesExpirationInDays)(file.attached, application)(
               currentUser.id,
               currentUserRights
             ),
@@ -122,7 +65,7 @@
             daysRemaining,
             answer.creatorUserName,
             "mdl-cell mdl-cell--12-col typography--text-align-center",
-            Some(file.status),
+            file.status,
             config
           )
         )
@@ -131,53 +74,41 @@
 
   def fileLink(
       isAuthorized: Boolean,
-<<<<<<< HEAD
-      fileUrl: String,
-      filename: EncryptedField,
-=======
       metadata: FileMetadata,
->>>>>>> e5c08c87
       daysRemaining: Option[Int],
       uploaderName: String,
       additionalClasses: String,
-      status: Option[FileMetadata.Status],
+      status: FileMetadata.Status,
       config: AppConfig,
   ): Tag = {
     import FileMetadata.Status._
     val link: Frag =
-      if (isAuthorized)
-        if (status.isEmpty || status === Some(Available)) {
-          // Note: legacy is not encrypted
-          val decryptedFilename: String = filename
-            .decrypt(config.fieldEncryptionKeys)
-            .toOption
-            .getOrElse(filename.cipherTextBase64)
+      if (isAuthorized) {
+        // Note: legacy is not encrypted
+        val decryptedFilename: String = metadata.filename
+          .decrypt(config.fieldEncryptionKeys)
+          .toOption
+          .getOrElse(metadata.filename.cipherTextBase64)
+        if (status === Available)
           frag(
             "le fichier ",
-<<<<<<< HEAD
-            a(href := fileUrl, decryptedFilename)
-          )
-        } else
-          s"le fichier $filename"
-=======
-            a(href := ApplicationController.file(metadata.id).url, metadata.filename)
+            a(href := ApplicationController.file(metadata.id).url, decryptedFilename)
           )
         else
-          s"le fichier ${metadata.filename}"
->>>>>>> e5c08c87
-      else
+          s"le fichier $decryptedFilename"
+      } else
         "un fichier"
 
     val statusMessage: Frag = status match {
-      case None | Some(Available) =>
+      case Available =>
         daysRemaining match {
           case None                   => "Fichier expiré et supprimé"
           case Some(expirationInDays) => s"Suppression du fichier dans $expirationInDays jours"
         }
-      case Some(Scanning)    => "Scan par un antivirus en cours"
-      case Some(Quarantined) => "Fichier supprimé par l’antivirus"
-      case Some(Expired)     => "Fichier expiré et supprimé"
-      case Some(Error) =>
+      case Scanning    => "Scan par un antivirus en cours"
+      case Quarantined => "Fichier supprimé par l’antivirus"
+      case Expired     => "Fichier expiré et supprimé"
+      case Error =>
         "Une erreur est survenue lors de l’envoi du fichier, celui-ci n’est pas disponible"
     }
     div(
